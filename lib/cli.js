--- conflicted
+++ resolved
@@ -43,13 +43,8 @@
    .option('language', {
       abbr: 'L',
       metavar: 'NAME',
-<<<<<<< HEAD
-      default: 'JS',
-      help: 'recognise the specified language (JS, EJS, Jinja)'
-=======
       default: 'JavaScript',
-      help: 'recognise the specified language (JavaScript, EJS)'
->>>>>>> 21f27d64
+      help: 'recognise the specified language (JavaScript, EJS, Jinja)'
    })
    .parse();
 
