#!/usr/bin/env node

/* This Source Code Form is subject to the terms of the Mozilla Public
 * License, v. 2.0. If a copy of the MPL was not distributed with this
 * file, You can obtain one at http://mozilla.org/MPL/2.0/. */

const fs   = require('fs');
const path = require('path');

const parser     = require('esprima');
const escodegen  = require('escodegen');
const estraverse = require('estraverse');
const jade       = require('jade');

const generate = escodegen.generate;
const traverse = estraverse.traverse;

const parse_po = require('./parse_po');



var headerTmp = loadHeader();

function checkExpr(node, keyword) {
  return (node.type === "CallExpression" &&   // must be a call expression
            (
              (node.callee.name === 'gettext' ||            // with a gettext call expr
              (node.callee.name === keyword))               // or keyword call expr
              ||
              (node.callee.type === 'MemberExpression' &&   // or a member expr
              (node.callee.property.name === 'gettext' ||
               node.callee.property.name === keyword))
            )
            &&
            node.arguments[0] &&
            typeof node.arguments[0].value === 'string')  // must have a string argument
}

// generate extracted strings file
function gen (sources, options) {
  var generated = '';
  var strings = options['join-existing'] ? loadStrings(path.resolve(path.join(options['output-dir'] || '', options.output))) : {};

  Object.keys(sources).forEach(function (filename) {
    var source = sources[filename].replace(/^#.*/, ''); // strip leading hash-bang
    var ast    = parser.parse(source, {comment: true, tokens: true, loc: true, range: true});

    traverse(ast, {
      cursor: 0,
      enter: function (node) {
        if (checkExpr(node, options.keyword)) {
          var str = node.arguments[0].value;
          var line = node.loc.start.line;
          var comments = findComments(ast.comments, line);

          if (!strings[str]) strings[str] = {lines: {}, str: ''};
          strings[str].lines[filename + ':' + line] = comments;
        }
      }
    });

    function lineFromRange (range) {
      return source.slice(0, range[1]).split('\n').length;
    }

    // finds comments that end on the previous line
    function findComments (comments, line) {
      var found = '';
      comments.forEach(function (node) {
        var commentLine = lineFromRange(node.range);
        if (node.value.match(/^\s*L10n:/) &&
          (commentLine == line || commentLine + 1 == line)) {
          found += node.value.replace(/^\s*L10n:/, '');
        }
      });
      return found;
    }

  });

  for (var str in strings) {
      // TODO start and "\n" are ugly, but
      // getComment shouldn't break into multiple lines with #:
      var start = true;
      Object.keys(strings[str].lines).forEach(function (key) {
        if (start) {
          generated += "#:";
          start = false;
        }
        var ln = strings[str].lines[key];
        generated += genComment(key, ln);
      });
      generated += "\n" +
                   msgid(str) +
                   "msgstr "+JSON.stringify(strings[str].str) + "\n" +
                   "\n";
  }

  return headerTmp + generated;
}

// generate extracted strings file from EJS
function genEJS (ejsSources, options) {
  Object.keys(ejsSources).forEach(function (filename) {
    ejsSources[filename] = parseEJS(ejsSources[filename]);
  });

  return gen(ejsSources, options);
}

<<<<<<< HEAD
// generate extracted strings file from Jinja2 templates
function genJinja (jinjaSources, options) {
  Object.keys(jinjaSources).forEach(function (filename) {
      jinjaSources[filename] = parseEJS(jinjaSources[filename], {open: "{{", close: "}}"});
  });

  return gen(jinjaSources, options);
=======
function genJade (jadeSources, options) {
  Object.keys(jadeSources).forEach(function (filename) {
    jadeSources[filename] = parseJade(jadeSources[filename]);
  });
  return gen(jadeSources, options);
>>>>>>> 21f27d64
}

function genComment (file, additional) {
  return " " + file +
    (additional ? "\n#" + additional.split("\n").join("\n#") : '') + "";
}

function msgid (str) {
  if (str.length > 72) {
    var chunks = chunkString(str);
    return 'msgid ""\n' + chunks.map(JSON.stringify).join('\n') + '\n';
  }
  return "msgid " + JSON.stringify(str) + "\n";
}

function chunkString (str) {
  var len = 77,
    curr  = len,
    prev  = 0,
    output = [],
    reg = /\w/;

  while (str[curr]) {
    for (; reg.test(str[curr]); curr--);
    output.push(str.substring(prev, ++curr));
    prev = curr;
    curr += len;
  }
  output.push(str.substr(prev));
  return output;
}

function loadHeader () {
  return fs.readFileSync(path.resolve(__dirname + '/header.po'), "utf8");
}

function loadStrings (poFile) {
  try {
    var json = parse_po(fs.readFileSync(path.resolve(poFile), "utf8"));
  } catch (e) {
    return {};
  }
  var strings = {};

  Object.keys(json).forEach(function (str) {
    if (str) {
      strings[str] = {lines: {}, str: json[str][2]};
      var files = json[str][0].join("\n").split(/\n?#: /g);
      files.shift();
      files.forEach(function (file) {
        var lines = file.split("\n");
        var fname = lines.shift().split(":");
        strings[str].lines[fname[0] + ':' + fname[1]] = lines.join("\n").replace(/(\n?)#/g, '$1');
      });
    }
  });

  return strings;
}

// strips everything but the javascript bits
function parseEJS (str, options){
  options = options || {};
  var open = options.open || '<%',
    close = options.close || '%>';

  var buf = [];
  var lineno = 1;

  for (var i = 0, len = str.length; i < len; ++i) {
    if (str.slice(i, open.length + i) == open) {
      i += open.length;
      switch (str.substr(i, 1)) {
        case '=':
        case '-':
          ++i;
          break;
      }

      var end = str.indexOf(close, i), js = str.substring(i, end), start = i, n = 0;
      if ('-' == js[js.length-1]){
        js = js.substring(0, js.length - 2);
      }
      while (~(n = js.indexOf("\n", n))) n++,buf.push("\n");
      // skip EJS include statements which are not valid javascript
      if (/^\s*include\s*[^\s]+\s*$/.test(js)) js = "";
      buf.push(js, ';');
      i += end - start + close.length - 1;

    } else if (str.substr(i, 1) == "\n") {
        buf.push("\n");
    }
  }

  return buf.join('');
}

<<<<<<< HEAD
exports.generate        = gen;
exports.generateFromEJS = genEJS;
exports.generateFromJinja = genJinja;
=======
function parseJade(str, options) {
  options = options || {};

  var buf = [];
  var lineno = 1;

  var parser = new jade.Parser(str);
  var lexer = parser.lexer;
  var token;

  function extractGettext(str) {
    if (typeof(str) !== 'string') return '';
    var tmp = str.match(/gettext\(\"[^"]+\"/ig) || [];
    tmp = tmp.concat(str.match(/gettext\(\'[^']+\'/ig) || [])
    return tmp.map(function(t) {
      return t + ')';
    }).join(';');
  }

  var buf = [], lineN;
  do {
    token = lexer.next();
    lineN = token.line - 1;
    switch(token.type) {
      case 'attrs':
        var tmp = [];
        Object.keys(token.attrs).forEach(function(key) {
          var r = extractGettext(token.attrs[key]);
          if (r.length) tmp.push(r);
        });
        if(tmp.length) buf[lineN] = tmp.join('') + ';';
        break;
      case 'text': 
      case 'code':
        tmp = extractGettext(token.val);
        if (tmp.length) buf[lineN] = tmp + ';';
        break;
    }
  } while(token.type != 'eos');

  return buf.join('\n');
}

exports.generate         = gen;
exports.generateFromEJS  = genEJS;
exports.generateFromJade = genJade;
>>>>>>> 21f27d64
<|MERGE_RESOLUTION|>--- conflicted
+++ resolved
@@ -108,7 +108,13 @@
   return gen(ejsSources, options);
 }
 
-<<<<<<< HEAD
+function genJade (jadeSources, options) {
+  Object.keys(jadeSources).forEach(function (filename) {
+    jadeSources[filename] = parseJade(jadeSources[filename]);
+  });
+  return gen(jadeSources, options);
+}
+
 // generate extracted strings file from Jinja2 templates
 function genJinja (jinjaSources, options) {
   Object.keys(jinjaSources).forEach(function (filename) {
@@ -116,13 +122,6 @@
   });
 
   return gen(jinjaSources, options);
-=======
-function genJade (jadeSources, options) {
-  Object.keys(jadeSources).forEach(function (filename) {
-    jadeSources[filename] = parseJade(jadeSources[filename]);
-  });
-  return gen(jadeSources, options);
->>>>>>> 21f27d64
 }
 
 function genComment (file, additional) {
@@ -220,11 +219,6 @@
   return buf.join('');
 }
 
-<<<<<<< HEAD
-exports.generate        = gen;
-exports.generateFromEJS = genEJS;
-exports.generateFromJinja = genJinja;
-=======
 function parseJade(str, options) {
   options = options || {};
 
@@ -271,4 +265,4 @@
 exports.generate         = gen;
 exports.generateFromEJS  = genEJS;
 exports.generateFromJade = genJade;
->>>>>>> 21f27d64
+exports.generateFromJinja = genJinja;